--- conflicted
+++ resolved
@@ -20,11 +20,22 @@
         self.exchange_name = exchange_name
         self.currencies = pairs_mapping
         self.currency_fees = {}
+        self.exchange_fees = {}
         self.historical_data = {}
         self.live_data = {}
         self.market_symbols = []
         self.timeout = 10
         self.markets = markets
+
+    def extract_exchange_fees(self):
+        exchange_fees = self.client.fees["funding"]
+        for fee_type in ["withdrawal", "deposit"]:
+            if exchange_fees.get(fee_type, 0) == {}:
+                exchange_fees[fee_type] = 0
+        self.exchange_fees = {
+            "withdrawal": exchange_fees.get("withdrawal", 0),
+            "deposit": exchange_fees.get("deposit", 0),
+        }
 
     async def extract_currency_fees(self):
         for currency, symbol in self.currencies.items():
@@ -66,19 +77,15 @@
     def get_currency_fee(self, currency):
         return self.currency_fees.get(currency, 0)
 
+    def get_exchange_fees(self):
+        return self.exchange_fees
+
     async def async_init(self):
         # await self.fetch_all_initial_live_prices(count=10)
-        # print(self.exchange_name, "async init started")
         self.market_symbols = self.client.symbols
-        # print(self.exchange_name, "got symbols")
-        start_time = time.time()
+        self.extract_exchange_fees()
         await self.extract_currency_fees()
-        end_time = time.time()
-        print(self.exchange_name, end_time - start_time, "extract time")
-        print(self.exchange_name, "extracted fees")
-
         await self.update_all_historical_prices()
-        print(self.exchange_name, "updated historic prices")
 
     def initialize_ohlc_data(self, currency):
         self.historical_data[currency] = OHLCData()
@@ -90,16 +97,19 @@
     def get_live_prices(self, currency):
         return self.live_data.get(currency)
 
-<<<<<<< HEAD
-=======
     def get_all_live_prices(self):
         return {
             currency: prices.close[-1] for currency, prices in self.live_data.items()
         }
 
->>>>>>> 7e74b6ce
     def get_fees(self, currency):
         return self.currency_fees.get(currency)
+
+    def get_all_currency_fees(self):
+        return self.currency_fees
+
+    def get_all_exchange_fees(self):
+        return self.exchange_fees
 
     async def fetch_all_initial_live_prices(self, count=10):
         tasks = [
