from dash import html, dcc
import dash_bootstrap_components as dbc
from src.layout.layout_styles import (
    container_style,
    header_style,
    filter_container_style,
    filter_style,
    grid_container_style,
    grid_row_style,
    grid_element_style,
)


class AppLayout:
    def __init__(self, filter_component, technical_indicators):
        self.filter_component = filter_component
        self.technical_indicators = technical_indicators

    def create_filters(self):

        arbitrage_filter = dcc.Dropdown(
            id="arbitrage-selector",
            options=self.filter_component.get_arbitrage_options(),
            placeholder="Select an Arbitrage technique",
            value="simple",
            multi=False,
            style=filter_style,
        )

        exchange_filter = dcc.Dropdown(
            id="exchange-selector",
            options=self.filter_component.get_exchange_options(),
            placeholder="Select an exchange",
            value="Bitmex",
            style=filter_style,
        )

        currency_filter = dcc.Dropdown(
            id="currency-selector",
            options=self.filter_component.get_currency_options(),
            placeholder="Select a currency",
            value="BTC/USD",
            style=filter_style,
        )

        indicator_filter = dcc.Dropdown(
            id="indicator-selector",
            options=self.technical_indicators.get_indicator_options(),
            placeholder="Select a Technical Indicator",
            value=[],
            multi=True,
            style=filter_style,
        )

<<<<<<< HEAD
        arbitrage_filter = dcc.Dropdown(
            id="arbitrage-selector",
            options=self.filter_component.get_arbitrage_options(),
            placeholder="Select an Arbitrage technique",
            value="simple",
            multi=False,
            style=filter_style,
        )

        return [exchange_filter, currency_filter, indicator_filter, arbitrage_filter]
=======
        return [arbitrage_filter, exchange_filter, currency_filter, indicator_filter]
>>>>>>> 48669b3c

    @staticmethod
    def create_grid_elements():
        return [
            dbc.Row(
                [
                    dbc.Col(
                        dcc.Graph(
                            id="historic-price-chart",
                            style={"height": "100%", "width": "100%"},
                        ),
                        style=grid_element_style,
                    ),
                    dbc.Col(
                        dcc.Graph(
                            id="live-price-chart",
                            style={"height": "100%", "width": "100%"},
                        ),
                        style=grid_element_style,
                    ),
                ],
                style=grid_row_style,
            ),
            dbc.Row(
                [
                    dbc.Col(
                        dbc.Container(
                            id="news-table",
                            style={
                                "height": "100%",
                                "width": "100%",
                                "padding-left": "0",
                                "padding-right": "0",
                                "display": "flex",
                                "flex-direction": "column",
                            },
                        ),
                        style=grid_element_style,
                    ),
                    dbc.Col(
                        dcc.Graph(
                            id="fourth-chart",
                            style={
                                "height": "100%",
                                "width": "100%",
                                "padding-left": "0",
                                "padding-right": "0",
                                "display": "flex",
                                "flex-direction": "column",
                            },
                        ),
                        style=grid_element_style,
                    ),
                ],
                style=grid_row_style,
            ),
        ]

    def generate_layout(self):
        return dbc.Col(
            children=[
                self.create_title_and_tabs(),
                dcc.Interval(
                    id="interval-component", interval=10 * 1000, n_intervals=0
                ),
                html.Div(
                    self.create_filters(),
                    id="filter-container",
                    style=filter_container_style,
                ),
                # html.Div(id="tabs-content"),
                self.tab_1_elements(),
                self.tab_2_elements(),
            ],
            style=container_style,
        )

    @staticmethod
    def create_title_and_tabs():
        return dbc.Row(
            children=[
                dbc.Col(
                    dcc.Tabs(
                        id="tabs",
                        value="tab-1",
                        children=[
                            dcc.Tab(label="Summary", value="tab-1"),
                            dcc.Tab(label="Arbitrage", value="tab-2"),
                        ],
                        style={"width": "100%", "padding": "0px", "height": "60px"},
                    ),
                    width={"size": 3, "order": 1, "height": "100%"},
                    style={
                        "display": "flex",
                        "align-items": "center",
                        "height": "100%",
                    },
                ),
                dbc.Col(
                    html.Div(
                        html.H1("Crypto Dashboard"),
                        style={"textAlign": "center", **header_style},
                    ),
                    width={"size": 6, "order": 2, "height": "100%"},
                ),
                dbc.Col(
                    # Empty column for spacing or other elements if needed
                    width={"size": 3, "order": 3, "height": "100%"},
                ),
            ],
            style=header_style,
        )

    def tab_1_elements(self):
        return html.Div(
            id="grid-container",
            style=grid_container_style,
            children=self.create_grid_elements(),
        )

    def tab_2_elements(self):
        return html.Div(
            id="arbitrage-container",
            style=grid_container_style,
            children=self.create_arbitrage_elements(),
        )

    @staticmethod
    def create_arbitrage_elements():
        return [
            dbc.Row(
                [
                    dbc.Col(
                        dcc.Graph(
                            id="arbitrage_main_view",
                            style={"height": "100%", "width": "100%"},
                        ),
                        width=9,
                        style={
                            "height": "100%",  # Set a fixed height to prevent shrinking
                            "padding": "2.5px",
                            "overflow": "hidden",
                            "size": 9,
                            # "outline": "2px solid yellow",
                        },
                    ),
                    dbc.Col(
                        html.Div(
                            id="arbitrage_plots_container",
                            style={"height": "100%", "width": "100%"},
                        ),
                        width=3,
                        style={
                            "height": "100%",  # Set a fixed height to prevent shrinking
                            "padding": "2.5px",
<<<<<<< HEAD
                            "overflow": "hidden",
=======
>>>>>>> 48669b3c
                            "size": 1,
                            # "outline": "2px solid yellow",
                        },
                    ),
                ],
                style=grid_row_style,
            ),
        ]<|MERGE_RESOLUTION|>--- conflicted
+++ resolved
@@ -52,20 +52,7 @@
             style=filter_style,
         )
 
-<<<<<<< HEAD
-        arbitrage_filter = dcc.Dropdown(
-            id="arbitrage-selector",
-            options=self.filter_component.get_arbitrage_options(),
-            placeholder="Select an Arbitrage technique",
-            value="simple",
-            multi=False,
-            style=filter_style,
-        )
-
-        return [exchange_filter, currency_filter, indicator_filter, arbitrage_filter]
-=======
         return [arbitrage_filter, exchange_filter, currency_filter, indicator_filter]
->>>>>>> 48669b3c
 
     @staticmethod
     def create_grid_elements():
@@ -214,17 +201,17 @@
                     ),
                     dbc.Col(
                         html.Div(
-                            id="arbitrage_plots_container",
-                            style={"height": "100%", "width": "100%"},
+                            id="arbitrage_instructions_container",
+                            style={
+                                "height": "570px",
+                                "width": "100%",
+                                "overflowY": "scroll",
+                            },
                         ),
                         width=3,
                         style={
                             "height": "100%",  # Set a fixed height to prevent shrinking
                             "padding": "2.5px",
-<<<<<<< HEAD
-                            "overflow": "hidden",
-=======
->>>>>>> 48669b3c
                             "size": 1,
                             # "outline": "2px solid yellow",
                         },
