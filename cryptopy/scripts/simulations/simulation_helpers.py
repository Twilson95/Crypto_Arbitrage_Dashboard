from cryptopy import StatisticalArbitrage
from cryptopy.src.helpers.convergence import ConvergenceForecaster
import os
import pandas as pd
import glob
import numpy as np


def read_historic_data_long_term(pair, historic_data_folder):
    pair_filename = pair.replace("/", "_")  # Replace "/" with "_"
    file_path = f"{historic_data_folder}{pair_filename}.csv"
    if os.path.exists(file_path):
        return pd.read_csv(file_path, index_col="datetime", parse_dates=True)
    else:
        raise FileNotFoundError(f"File for {pair} not found.")


def filter_df(df, current_date, days_back):
    start_date = current_date - pd.Timedelta(days=days_back)
    return df[(df.index >= start_date) & (df.index <= current_date)]


def filter_list(list_data, date):
    """Safely extract data for a specific date from different container types."""

    if isinstance(list_data, (pd.Series, pd.DataFrame)):
        return list_data.loc[date] if date in list_data.index else None

    if isinstance(list_data, dict):
        return list_data.get(date)

    if np.isscalar(list_data):
        return list_data

    return None


def compute_spread_metrics(parameters, spread, current_date, trade_open):
    rolling_window = parameters["rolling_window"]
    spread_mean = spread.rolling(window=rolling_window).mean()
    spread_std = spread.rolling(window=rolling_window).std()
    spread_threshold = parameters["spread_threshold"]

    upper_threshold = spread_mean + spread_threshold * spread_std
    lower_threshold = spread_mean - spread_threshold * spread_std

    upper_spread_threshold = parameters["spread_limit"]
    upper_spread_limit = spread_mean + upper_spread_threshold * spread_std
    lower_spread_limit = spread_mean - upper_spread_threshold * spread_std

    spread_std_safe = spread_std.replace(0, np.nan)
    spread_deviation = (spread - spread_mean).abs() / spread_std_safe
    trade_candidate_mask = (
        spread_deviation >= spread_threshold
    ) & spread_deviation.notna()

    holding_period = max(int(round(parameters.get("expected_holding_days", 10))), 0)
    convergence_window = parameters.get("convergence_lookback", rolling_window * 3)
    forecaster = ConvergenceForecaster(
        rolling_window, holding_period, convergence_window
    )
    if (
        trade_open
        or (spread_mean.iloc[-1] < lower_spread_limit.iloc[-1])
        or (upper_spread_limit.iloc[-1] < spread_mean.iloc[-1])
    ):
        forecast = forecaster.forecast(spread)
        if parameters.get("plot_forecast"):
            forecaster.plot_forecast(
                spread,
                forecast,
                threshold_multiplier=spread_threshold,
                limit_multiplier=upper_spread_threshold,
            )
    else:
        forecast = None

    expected_exit_mean = forecast.expected_exit_mean if forecast is not None else None
    expected_exit_spread = (
        forecast.expected_exit_spread if forecast is not None else None
    )
    decay_factor = forecast.decay_factor if forecast is not None else None
    convergence_half_life = forecast.half_life if forecast is not None else None
    convergence_confidence = forecast.confidence if forecast is not None else None
    convergence_phi = forecast.phi if forecast is not None else None
    convergence_intercept = forecast.intercept if forecast is not None else None
    spread_paths = forecast.spread_paths if forecast is not None else None
    mean_paths = forecast.mean_paths if forecast is not None else None

    if (
        trade_open
        or (spread_mean.iloc[-1] < lower_spread_limit.iloc[-1])
        or (upper_spread_limit.iloc[-1] < spread_mean.iloc[-1])
    ):
        if isinstance(expected_exit_mean, pd.Series):
            expected_exit_mean = expected_exit_mean.where(trade_candidate_mask)
        if isinstance(expected_exit_spread, pd.Series):
            expected_exit_spread = expected_exit_spread.where(trade_candidate_mask)

        if isinstance(spread_paths, pd.DataFrame) and not spread_paths.empty:
            mask_series = trade_candidate_mask.reindex(spread_paths.index).fillna(False)
            mask_values = mask_series.to_numpy(dtype=bool)[:, None]
            broadcast_mask = np.broadcast_to(mask_values, spread_paths.shape)
            spread_paths = spread_paths.where(broadcast_mask)

        if isinstance(mean_paths, pd.DataFrame) and not mean_paths.empty:
            mask_series = trade_candidate_mask.reindex(mean_paths.index).fillna(False)
            mask_values = mask_series.to_numpy(dtype=bool)[:, None]
            broadcast_mask = np.broadcast_to(mask_values, mean_paths.shape)
            mean_paths = mean_paths.where(broadcast_mask)

    return {
        "spread_mean": spread_mean,
        "spread_std": spread_std,
        "upper_threshold": upper_threshold,
        "lower_threshold": lower_threshold,
        "upper_limit": upper_spread_limit,
        "lower_limit": lower_spread_limit,
        "expected_mean_at_exit": expected_exit_mean,
        "expected_spread_at_exit": expected_exit_spread,
        "convergence_half_life": convergence_half_life,
        "convergence_confidence": convergence_confidence,
        "convergence_decay_factor": decay_factor,
        "convergence_phi": convergence_phi,
        "convergence_intercept": convergence_intercept,
        "forecasted_spread_path": spread_paths,
        "forecasted_mean_path": mean_paths,
        "spread_deviation": spread_deviation,
        "trade_candidate_mask": trade_candidate_mask,
    }


def get_todays_spread_data(
    parameters, spread, current_date, spread_metrics=None, trade_open=False
):
    if spread_metrics is None:
        spread_metrics = compute_spread_metrics(
            parameters, spread, current_date=current_date, trade_open=trade_open
        )

    todays_spread = filter_list(spread, current_date)
    todays_spread_mean = filter_list(spread_metrics["spread_mean"], current_date)
    todays_spread_std = filter_list(spread_metrics["spread_std"], current_date)
    todays_spread_deviation = filter_list(
        spread_metrics.get("spread_deviation"), current_date
    )

    def _sanitize(value):
        if value is None:
            return None
        if isinstance(value, (float, np.floating)) and np.isnan(value):
            return None
        return value

    todays_spread_std = _sanitize(todays_spread_std)
    todays_spread_mean = _sanitize(todays_spread_mean)
    todays_spread = _sanitize(todays_spread)
    todays_spread_deviation = _sanitize(todays_spread_deviation)

    if (
        todays_spread_deviation is None
        and todays_spread is not None
        and todays_spread_mean is not None
        and todays_spread_std not in (None, 0)
    ):
        todays_spread_deviation = (
            abs(todays_spread - todays_spread_mean) / todays_spread_std
        )

    expected_exit_mean = filter_list(
        spread_metrics["expected_mean_at_exit"], current_date
    )
    expected_exit_spread = filter_list(
        spread_metrics["expected_spread_at_exit"], current_date
    )
    expected_exit_mean = _sanitize(expected_exit_mean)
    expected_exit_spread = _sanitize(expected_exit_spread)

    forecast_spread_path = spread_metrics.get("forecasted_spread_path")
    forecast_mean_path = spread_metrics.get("forecasted_mean_path")
    todays_spread_forecast = None
    todays_mean_forecast = None
    if (
        isinstance(forecast_spread_path, pd.DataFrame)
        and current_date in forecast_spread_path.index
    ):
        todays_spread_forecast = (
            forecast_spread_path.loc[current_date].dropna().to_dict()
        )
    if (
        isinstance(forecast_mean_path, pd.DataFrame)
        and current_date in forecast_mean_path.index
    ):
        todays_mean_forecast = forecast_mean_path.loc[current_date].dropna().to_dict()
    forecast_diff = None
    if todays_spread_forecast and todays_mean_forecast:
        forecast_diff = {
            key: todays_spread_forecast.get(key) - todays_mean_forecast.get(key, np.nan)
            for key in todays_spread_forecast
        }

    spread_threshold = parameters.get("spread_threshold", 0)
    consider_for_trade = (
        todays_spread_deviation is not None
        and todays_spread_std not in (None, 0)
        and todays_spread_deviation >= spread_threshold
    )

    if not consider_for_trade:
        expected_exit_mean = None
        expected_exit_spread = None
        todays_spread_forecast = None
        todays_mean_forecast = None
        forecast_diff = None
    else:
        if expected_exit_mean is None:
            expected_exit_mean = todays_spread_mean
        if expected_exit_spread is None:
            expected_exit_spread = todays_spread_mean

    return {
        "date": current_date,
        "spread": todays_spread,
        "spread_mean": todays_spread_mean,
        "spread_std": todays_spread_std,
        "upper_threshold": filter_list(spread_metrics["upper_threshold"], current_date),
        "upper_limit": filter_list(spread_metrics["upper_limit"], current_date),
        "lower_threshold": filter_list(spread_metrics["lower_threshold"], current_date),
        "lower_limit": filter_list(spread_metrics["lower_limit"], current_date),
        "expected_spread_mean_at_exit": expected_exit_mean,
        "expected_exit_spread": expected_exit_spread,
        "convergence_half_life": spread_metrics.get("convergence_half_life"),
        "convergence_confidence": spread_metrics.get("convergence_confidence"),
        "convergence_decay_factor": spread_metrics.get("convergence_decay_factor"),
        "convergence_phi": spread_metrics.get("convergence_phi"),
        "convergence_intercept": spread_metrics.get("convergence_intercept"),
        "forecasted_spread_path": todays_spread_forecast,
        "forecasted_mean_path": todays_mean_forecast,
        "forecast_spread_minus_mean": forecast_diff,
        "spread_deviation": todays_spread_deviation,
        "trade_considered": consider_for_trade,
    }


def get_trade_profit(
    open_event,
    close_event,
    pair,
    currency_fees,
    df_filtered,
    trade_amount,
):
    exit_event_actual = dict(close_event)
    exit_spread_data_actual = close_event.get("spread_data")
    if exit_spread_data_actual is None:
        exit_spread_data_actual = {}
    else:
        exit_spread_data_actual = dict(exit_spread_data_actual)
    exit_event_actual["spread_data"] = exit_spread_data_actual

    stop_loss_exit_spread = open_event.get("stop_loss")
    stop_loss_immediate = open_event.get("stop_loss_triggered_immediately")

    price_df_actual = df_filtered
    if exit_spread_data_actual.get("spread") is None and stop_loss_exit_spread is not None:
        adjusted_prices = _apply_stop_loss_exit_prices(
            df_filtered,
            pair,
            open_event,
            close_event.get("date"),
            stop_loss_exit_spread,
        )
        if adjusted_prices is not None:
            price_df_actual = adjusted_prices
            exit_spread_data_actual["spread"] = stop_loss_exit_spread

    selected_exit_event = exit_event_actual

    arbitrage_actual, profit_actual = _calculate_trade_profit(
        open_event,
        exit_event_actual,
        pair,
        currency_fees,
        price_df_actual,
        trade_amount,
    )

<<<<<<< HEAD
    worst_profit = profit_actual
=======
    selected_arbitrage = arbitrage_actual
    selected_profit = profit_actual
>>>>>>> 137cb48f

    if stop_loss_immediate and stop_loss_exit_spread is not None:
        exit_event_stop_loss = dict(exit_event_actual)
        exit_spread_data_stop_loss = dict(exit_event_actual.get("spread_data", {}))
        exit_spread_data_stop_loss["spread"] = stop_loss_exit_spread
        exit_event_stop_loss["spread_data"] = exit_spread_data_stop_loss

        stop_loss_price_df = _apply_stop_loss_exit_prices(
            df_filtered,
            pair,
            open_event,
            close_event.get("date"),
            stop_loss_exit_spread,
        )

        if stop_loss_price_df is not None:
            (
                arbitrage_stop_loss,
                profit_stop_loss,
            ) = _calculate_trade_profit(
                open_event,
                exit_event_stop_loss,
                pair,
                currency_fees,
                stop_loss_price_df,
                trade_amount,
            )

            if profit_stop_loss is not None and (
<<<<<<< HEAD
                worst_profit is None or profit_stop_loss < worst_profit
            ):
                worst_profit = profit_stop_loss
                selected_exit_event = exit_event_stop_loss
                arbitrage_actual = arbitrage_stop_loss

    if arbitrage_actual and worst_profit is not None:
=======
                selected_profit is None or profit_stop_loss > selected_profit
            ):
                selected_profit = profit_stop_loss
                selected_exit_event = exit_event_stop_loss
                selected_arbitrage = arbitrage_stop_loss

    if selected_arbitrage and selected_profit is not None:
>>>>>>> 137cb48f
        print(
            f"Pair: {pair}\n"
            f"Live Dates: {open_event['date']} to {selected_exit_event['date']}\n"
            f"Close Reason: {close_event['reason']}\n"
<<<<<<< HEAD
            f"Profit {worst_profit:.2f}"
        )
        return worst_profit
=======
            f"Profit {selected_profit:.2f}"
        )
        return selected_profit
>>>>>>> 137cb48f


def _calculate_trade_profit(
    open_event,
    exit_event,
    pair,
    currency_fees,
    price_df,
    trade_amount,
):
    spread_data = exit_event.get("spread_data", {})
    exit_spread = spread_data.get("spread")
    if exit_spread is None:
        return None, None

    arbitrage = StatisticalArbitrage.statistical_arbitrage_iteration(
        entry=(
            open_event["date"],
            open_event["spread_data"]["spread"],
            open_event["direction"],
            open_event.get("expected_exit_spread"),
        ),
        exit=(exit_event["date"], exit_spread),
        pairs=pair,
        currency_fees=currency_fees,
        price_df=price_df,
        usd_start=trade_amount,
        hedge_ratio=open_event["hedge_ratio"],
        exchange="test",
        borrow_rate_per_day=open_event.get("borrow_rate_per_day", 0.0),
        expected_holding_days=open_event.get("expected_holding_days", 0.0),
    )

    if not arbitrage:
        return None, None

    profit = arbitrage.get("summary_header", {}).get("total_profit")
    return arbitrage, profit


def _apply_stop_loss_exit_prices(
    price_df,
    pair,
    open_event,
    exit_date,
    exit_spread,
):
    if not isinstance(price_df, pd.DataFrame):
        return None

    hedge_ratio = open_event.get("hedge_ratio")
    direction = open_event.get("direction")

    if hedge_ratio in (None, 0) or direction is None:
        return None

    pair1, pair2 = pair
    ratio = hedge_ratio
    normalized_ratio, legs_flipped = StatisticalArbitrage.normalize_hedge_ratio(
        hedge_ratio
    )
    if normalized_ratio is not None:
        ratio = normalized_ratio

    if ratio in (None, 0):
        return None

    pair1_col, pair2_col = pair1, pair2
    if legs_flipped:
        pair1_col, pair2_col = pair2_col, pair1_col

    if direction == "short":
        try:
            ratio = 1 / ratio
        except ZeroDivisionError:
            return None
        pair1_col, pair2_col = pair2_col, pair1_col

    ratio = abs(ratio)

    try:
        exit_row = price_df.loc[exit_date]
    except KeyError:
        return None

    exit_price2 = exit_row.get(pair2_col)
    if exit_price2 is None or pd.isna(exit_price2):
        try:
            exit_price2 = price_df.at[open_event["date"], pair2_col]
        except (KeyError, TypeError):
            exit_price2 = None

    if exit_price2 is None or pd.isna(exit_price2):
        return None

    exit_price1 = exit_spread + ratio * exit_price2
    if exit_price1 < 0:
        exit_price1 = 0.0

    adjusted_prices = price_df.copy()
    adjusted_prices.at[exit_date, pair1_col] = exit_price1
    return adjusted_prices


def get_combined_df_of_data(folder_path, field="close"):
    csv_files = glob.glob(os.path.join(folder_path, "*.csv"))
    dfs = []
    for file in csv_files:
        file_name = os.path.basename(file).replace(".csv", "")
        new_column_name = file_name.replace("_", "/")
        df = pd.read_csv(file, index_col=0)
        df = df[[field]].rename(columns={field: new_column_name})
        dfs.append(df)
    combined_df = pd.concat(dfs, axis=1, join="outer")
    combined_df.index = pd.to_datetime(combined_df.index)
    combined_df.index = combined_df.index.date
    return combined_df


def get_avg_price_difference(df, pair, hedge_ratio):
    mean_prices1 = df[pair[0]].mean()
    mean_prices2 = df[pair[1]].mean()

    return mean_prices1 / (mean_prices2 * hedge_ratio)


def calculate_expected_profit(
    pair,
    open_event,
    position_size,
    currency_fees,
    borrow_rate_per_day=None,
    expected_holding_days=0.0,
    short_notional=None,
):
    spread_data = open_event["spread_data"]
    spread = spread_data["spread"]
    expected_exit = spread_data.get("expected_exit_spread")
    if expected_exit is None or pd.isna(expected_exit):
        expected_exit = spread_data.get("expected_spread_mean_at_exit")
    if expected_exit is None or pd.isna(expected_exit):
        expected_exit = spread_data.get("spread_mean")
    if spread is None or expected_exit is None or pd.isna(spread):
        return 0.0

    fees = currency_fees[pair[0]]["taker"] * 2 + currency_fees[pair[1]]["taker"] * 2
    bought_amount = position_size["long_position"]["amount"]
    if open_event["direction"] == "short":
        bought_amount /= open_event["hedge_ratio"]

    expected_profit = bought_amount * abs(spread - expected_exit) * (1 - fees)

    if short_notional is None:
        short_notional = open_event.get("short_notional")

    if borrow_rate_per_day is None:
        borrow_rate_per_day = open_event.get("borrow_rate_per_day")

    borrow_rate = borrow_rate_per_day or 0.0
    holding_days = (
        expected_holding_days or open_event.get("expected_holding_days") or 0.0
    )

    if short_notional is None:
        short_entry_price = open_event.get("short_entry_price")
        if short_entry_price is not None:
            short_notional = (
                position_size["short_position"]["amount"] * short_entry_price
            )

    if short_notional is None:
        short_notional = 0.0

    expected_profit -= borrow_rate * holding_days * short_notional

    return expected_profit


def get_bought_and_sold_amounts(df, pair, open_event, current_date, trade_size=100):
    hedge_ratio = open_event["hedge_ratio"]

    if open_event["direction"] == "short":
        bought_coin = pair[1]
        sold_coin = pair[0]
        buy_coin_price = filter_list(df[bought_coin], current_date)
        adjusted_value = buy_coin_price
        bought_amount = trade_size / adjusted_value
        sold_amount = bought_amount / hedge_ratio
    elif open_event["direction"] == "long":
        bought_coin = pair[0]
        sold_coin = pair[1]
        buy_coin_price = filter_list(df[bought_coin], current_date)
        bought_amount = trade_size / buy_coin_price
        sold_amount = bought_amount * hedge_ratio
    else:
        return None

    trade_size = {
        "trade_amount_usd": trade_size,
        "long_position": {"coin": bought_coin, "amount": bought_amount},
        "short_position": {"coin": sold_coin, "amount": sold_amount},
    }

    return trade_size


def calculate_volume_spike(data, volume_period=30, volume_threshold=2):
    avg_volume = data.rolling(window=volume_period).mean().iloc[-1]
    current_volume = data.iloc[-1]
    return current_volume > avg_volume * volume_threshold, current_volume / avg_volume


def calculate_volatility_spike(data, volatility_period=30, volatility_threshold=1.5):
    returns = data.pct_change()
    avg_volatility = returns.rolling(window=volatility_period).std().iloc[-1]
    current_volatility = returns.iloc[-1]
    if avg_volatility < 0:
        return (
            current_volatility < avg_volatility * volatility_threshold,
            current_volatility / avg_volatility,
        )
    else:
        return (
            current_volatility > avg_volatility * volatility_threshold,
            current_volatility / avg_volatility,
        )


def is_volume_or_volatility_spike(price_data, volume_data, pair, parameters):
    is_spike = False
    volume_ratio, volatility_ratio = 0, 0
    for coin in pair:
        volumes = volume_data[coin]
        prices = price_data[coin]
        volume_spike, volume_ratio = calculate_volume_spike(
            volumes, parameters["volume_period"], parameters["volume_threshold"]
        )
        volatility_spike, volatility_ratio = calculate_volatility_spike(
            prices, parameters["volatility_period"], parameters["volatility_threshold"]
        )
        date = price_data.index[-1]
        if volume_spike:
            print(f"Trade entry skipped due to high volume spike {coin} on {date}.")
            is_spike = True
        elif volatility_spike:
            print(f"Trade entry skipped due to high volatility spike {coin} on {date}.")
            is_spike = True

    return is_spike, volume_ratio, volatility_ratio<|MERGE_RESOLUTION|>--- conflicted
+++ resolved
@@ -285,12 +285,8 @@
         trade_amount,
     )
 
-<<<<<<< HEAD
-    worst_profit = profit_actual
-=======
     selected_arbitrage = arbitrage_actual
     selected_profit = profit_actual
->>>>>>> 137cb48f
 
     if stop_loss_immediate and stop_loss_exit_spread is not None:
         exit_event_stop_loss = dict(exit_event_actual)
@@ -320,15 +316,6 @@
             )
 
             if profit_stop_loss is not None and (
-<<<<<<< HEAD
-                worst_profit is None or profit_stop_loss < worst_profit
-            ):
-                worst_profit = profit_stop_loss
-                selected_exit_event = exit_event_stop_loss
-                arbitrage_actual = arbitrage_stop_loss
-
-    if arbitrage_actual and worst_profit is not None:
-=======
                 selected_profit is None or profit_stop_loss > selected_profit
             ):
                 selected_profit = profit_stop_loss
@@ -336,20 +323,13 @@
                 selected_arbitrage = arbitrage_stop_loss
 
     if selected_arbitrage and selected_profit is not None:
->>>>>>> 137cb48f
         print(
             f"Pair: {pair}\n"
             f"Live Dates: {open_event['date']} to {selected_exit_event['date']}\n"
             f"Close Reason: {close_event['reason']}\n"
-<<<<<<< HEAD
-            f"Profit {worst_profit:.2f}"
-        )
-        return worst_profit
-=======
             f"Profit {selected_profit:.2f}"
         )
         return selected_profit
->>>>>>> 137cb48f
 
 
 def _calculate_trade_profit(
