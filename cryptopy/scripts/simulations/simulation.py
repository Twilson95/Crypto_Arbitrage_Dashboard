--- conflicted
+++ resolved
@@ -40,12 +40,8 @@
     },
     "expected_holding_days": 15,
     "borrow_rate_per_day": 0.002,
-<<<<<<< HEAD
-    "precompute_pair_analytics": False,
-=======
     "precompute_pair_analytics": True,
     "analytics_cache_dir": f"../../../data/simulations/cached_cointegration_data/",
->>>>>>> bb9c6614
 }
 
 model_setup = (
