from cryptopy import CointegrationCalculator, TradingOpportunities, RiverPredictor

from cryptopy.scripts.simulations.simulation_helpers import (
    get_trade_profit,
    filter_df,
    get_avg_price_difference,
    calculate_expected_profit,
    get_bought_and_sold_amounts,
    filter_list,
    compute_spread_metrics,
)
from typing import Optional


class ArbitrageSimulator:
    def __init__(
        self,
        parameters,
        price_df,
        volume_df,
        portfolio_manager,
        pair_combinations,
        ml_model: Optional[RiverPredictor] = None,
        trades_before_prediction=100,
    ):
        self.parameters = parameters
        self.price_df = price_df
        self.volume_df = volume_df
        self.portfolio_manager = portfolio_manager
        self.pair_combinations = pair_combinations
        self.ml_model = ml_model
        self.trades_before_prediction = trades_before_prediction
        self.trade_results = []
        self.daily_trade_results = []
        self.open_opportunities = {}
        self.current_market_trend = None
<<<<<<< HEAD
        self._trend_parameters = self.parameters.get("trend_parameters", {})

        short_window = self._trend_parameters.get("short_window")
        long_window = self._trend_parameters.get("long_window")

        if short_window and long_window:
            self._short_ma = self.price_df.rolling(window=short_window).mean()
            self._long_ma = self.price_df.rolling(window=long_window).mean()
        else:
            self._short_ma = None
            self._long_ma = None
=======
        self._spread_metrics_cache = {}
>>>>>>> 05f3f178

    def run_simulation(self):
        days_back = self.parameters["days_back"]

        for current_date in self.price_df.index[days_back:]:
            self.simulate_day(current_date, days_back)
            cumulative_profit = self.portfolio_manager.get_cumulative_profit()

            print(
                f"\n-----------------------------------------------------\n"
                f"Date: {current_date} \n"
                f"Open Trades: {self.portfolio_manager.traded_pairs} \n"
                f"Total Profit {cumulative_profit:.2f} \n"
            )

        all_trades = self.portfolio_manager.get_all_trade_events()
        cumulative_profit = self.portfolio_manager.get_cumulative_profit()
        return all_trades, cumulative_profit
        # return self.all_trades, self.cumulative_profit

    def simulate_day(self, current_date, days_back):
        daily_opportunities, closed_trades = self.find_daily_opportunities(
            current_date, days_back
        )

        if self.ml_model and closed_trades:
            print("Training Model")
            self.ml_model.learn_from_data(closed_trades)

        predicted_success_trades = []
        for opp in daily_opportunities:
            if (
                self.ml_model
                and len(self.trade_results) > self.trades_before_prediction
            ):
                should_trade, probability_of_success = (
                    self.ml_model.predict_opportunity(opp)
                )
                if should_trade:
                    print("Successful opportunity predicted")
                    opp["probability_of_success"] = probability_of_success
                    predicted_success_trades.append(opp)
                else:
                    print("Should not trade")
            else:
                if not self.portfolio_manager.is_at_max_trades():
                    self.portfolio_manager.on_opening_trade(
                        opp["pair"], opp["open_event"]
                    )

        predicted_success_trades.sort(
            key=lambda x: x["probability_of_success"], reverse=True
        )

        for opp in predicted_success_trades:
            if not self.portfolio_manager.is_at_max_trades():
                self.portfolio_manager.on_opening_trade(opp["pair"], opp["open_event"])

    def find_daily_opportunities(self, current_date, days_back):
        daily_opportunities = []
        closed_trades = []

        price_df_filtered = filter_df(self.price_df, current_date, days_back)
        volume_df_filtered = filter_df(self.volume_df, current_date, days_back)

        price_field = "BTC/USD"
        market_trend = self.get_current_trend(price_field, current_date)

        for pair in sorted(self.pair_combinations, key=lambda x: x[0]):
            if "XRP/USD" in pair:
                continue

            opportunity, closed_trade = self.review_pair(
                pair, current_date, price_df_filtered, volume_df_filtered
            )
            if closed_trade:
                closed_trades.append(closed_trade)
                del self.open_opportunities[pair]
            if opportunity:
                daily_opportunities.append(opportunity)
                self.open_opportunities[pair] = opportunity["open_event"]

                coin_1_trend = self.get_current_trend(pair[0], current_date)
                coin_2_trend = self.get_current_trend(pair[1], current_date)

                opportunity["open_event"].update(
                    {
                        "market_trend": market_trend,
                        "coin_1_trend": coin_1_trend,
                        "coin_2_trend": coin_2_trend,
                    }
                )

        return daily_opportunities, closed_trades

    def review_pair(self, pair, current_date, price_df_filtered, volume_df_filtered):
        result = self.get_cointegration_and_spread_info(
            pair, price_df_filtered, current_date
        )
        if result is None:
            return None, None
        p_value, hedge_ratio, todays_spread_data, currency_fees = result

        # Attempt to close an existing trade if any
        closed_trade = self.attempt_closing_trade(
            pair,
            p_value,
            hedge_ratio,
            todays_spread_data,
            price_df_filtered,
            currency_fees,
        )

        # Check if we can open a new position after attempting to close
        opportunity = self.check_opening_conditions(
            pair,
            current_date,
            price_df_filtered,
            volume_df_filtered,
            p_value,
            hedge_ratio,
            todays_spread_data,
            currency_fees,
        )

        return opportunity, closed_trade

    def get_current_trend(self, price_field, current_date):
        if (
            self._short_ma is None
            or self._long_ma is None
            or price_field not in self.price_df.columns
        ):
            return None

        try:
            short_ma_value = self._short_ma.at[current_date, price_field]
            long_ma_value = self._long_ma.at[current_date, price_field]
        except KeyError:
            return None

        change_threshold = self._trend_parameters.get("change_threshold")
        if change_threshold is None:
            return None

        sma_difference = abs(short_ma_value - long_ma_value)
        sma_percentage_difference = sma_difference / long_ma_value

        if sma_percentage_difference < change_threshold:
            trend = "Flat"
        elif short_ma_value > long_ma_value:
            trend = "Uptrend"
        else:
            trend = "Downtrend"
        return trend

    def get_cointegration_and_spread_info(self, pair, price_df_filtered, current_date):
        currency_fees = {pair[0]: {"taker": 0.002}, pair[1]: {"taker": 0.002}}

        coint_stat, p_value, crit_values = CointegrationCalculator.test_cointegration(
            price_df_filtered, pair
        )
        if p_value is None:
            return None

        open_event = self.portfolio_manager.get_open_trades(pair)
        hedge_ratio = open_event["hedge_ratio"] if open_event else None

        spread, hedge_ratio = CointegrationCalculator.calculate_spread(
            price_df_filtered, pair, hedge_ratio
        )
        spread_metrics = self._get_cached_spread_metrics(pair, current_date, spread)
        todays_spread_data = self.get_todays_spread_data(
            spread, current_date, spread_metrics
        )

        return p_value, hedge_ratio, todays_spread_data, currency_fees

    def _get_cached_spread_metrics(self, pair, current_date, spread):
        pair_key = tuple(pair)
        cache_key = (pair_key, current_date)
        cached_metrics = self._spread_metrics_cache.get(cache_key)
        if cached_metrics is not None:
            return cached_metrics

        metrics = compute_spread_metrics(self.parameters, spread)

        keys_to_remove = [
            key
            for key in list(self._spread_metrics_cache.keys())
            if key[0] == pair_key and key[1] != current_date
        ]
        for key in keys_to_remove:
            del self._spread_metrics_cache[key]

        self._spread_metrics_cache[cache_key] = metrics
        return metrics

    def attempt_closing_trade(
        self,
        pair,
        p_value,
        hedge_ratio,
        todays_spread_data,
        price_df_filtered,
        currency_fees,
    ):
        # get all open events even those we aren't trading because we'll use these for training the model
        open_event = self.open_opportunities.get(pair, None)
        # open_event = self.portfolio_manager.get_open_trades(pair)
        if not open_event:
            return

        close_event = TradingOpportunities.check_for_closing_event(
            todays_spread_data, p_value, self.parameters, open_event, hedge_ratio
        )

        if close_event:
            profit = get_trade_profit(
                open_event,
                close_event,
                pair,
                currency_fees,
                price_df_filtered,
                open_event["trade_amount"],
            )
            # open_event["hedge_ratio"] = hedge_ratio
            # open_event["spread_data"] = todays_spread_data

            closing_trade = {
                "pair": pair,
                "open_event": open_event,
                "close_event": close_event,
                "profit": profit,
            }
            self.portfolio_manager.on_closing_trade(pair, closing_trade)
            self.trade_results.append(closing_trade)
            return closing_trade

    def check_opening_conditions(
        self,
        pair,
        current_date,
        price_df_filtered,
        volume_df_filtered,
        p_value,
        hedge_ratio,
        todays_spread_data,
        currency_fees,
    ):
        # Check if there's an open trade or if conditions prevent new trades
        # if self.portfolio_manager.get_open_trades(pair) is not None:
        if self.open_opportunities.get(pair) is not None:
            return
        if self.portfolio_manager.is_at_max_trades():
            return
        if self.portfolio_manager.is_pair_traded(pair):
            return

        avg_price_ratio = get_avg_price_difference(price_df_filtered, pair, hedge_ratio)
        new_open_event = TradingOpportunities.check_for_opening_event(
            todays_spread_data,
            p_value,
            self.parameters,
            avg_price_ratio,
            hedge_ratio,
            current_date,
        )

        if new_open_event is None:
            return

        # Validate potential trade
        current_funds = self.portfolio_manager.get_funds()
        trade_amount = current_funds * self.parameters["trade_size"]
        if (
            self.parameters["trade_size_same_risk"]
            and new_open_event["direction"] == "short"
        ):
            trade_amount /= new_open_event["hedge_ratio"]

        position_size = get_bought_and_sold_amounts(
            self.price_df, pair, new_open_event, current_date, trade_size=trade_amount
        )
        expected_profit = calculate_expected_profit(
            pair, new_open_event, position_size, currency_fees
        )

        print(f"{pair} expected profit: {expected_profit:.2f}")
        if not self.is_profit_in_range(expected_profit, current_funds):
            print("Not within expected profit range")
            return

        is_spike, volume_ratio, volatility_ratio = self.is_volume_or_volatility_spike(
            price_df_filtered, volume_df_filtered, pair
        )
        if is_spike:
            return

        if self.portfolio_manager.already_hold_coin_position(position_size):
            print("Already hold position in one of the coins")
            return

        # Set the necessary fields in the event
        new_open_event.update(
            {
                "p_value": p_value,
                "position_size": position_size,
                "trade_amount": trade_amount,
                "expected_profit": expected_profit,
                "hedge_ratio": hedge_ratio,
                "spread_data": todays_spread_data,
                "volume_ratio": volume_ratio,
                "volatility_ratio": volatility_ratio,
            }
        )

        return {"pair": pair, "open_event": new_open_event}

    def is_profit_in_range(self, expected_profit, current_funds):
        return (
            self.parameters["min_expected_profit"] * current_funds
            <= expected_profit
            <= self.parameters["max_expected_profit"] * current_funds
        )

    def is_volume_or_volatility_spike(self, price_data, volume_data, pair):
        parameters = self.parameters
        is_spike = False
        volume_ratio, volatility_ratio = 0, 0
        for coin in pair:
            volumes = volume_data[coin]
            prices = price_data[coin]
            volume_spike, volume_ratio = ArbitrageSimulator.calculate_volume_spike(
                volumes, parameters["volume_period"], parameters["volume_threshold"]
            )
            volatility_spike, volatility_ratio = (
                ArbitrageSimulator.calculate_volatility_spike(
                    prices,
                    parameters["volatility_period"],
                    parameters["volatility_threshold"],
                )
            )
            date = price_data.index[-1]
            if volume_spike:
                print(f"Trade entry skipped due to high volume spike {coin} on {date}.")
                is_spike = True
            elif volatility_spike:
                print(
                    f"Trade entry skipped due to high volatility spike {coin} on {date}."
                )
                is_spike = True

        return is_spike, volume_ratio, volatility_ratio

    @staticmethod
    def calculate_volume_spike(data, volume_period=30, volume_threshold=2):
        avg_volume = data.rolling(window=volume_period).mean().iloc[-1]
        current_volume = data.iloc[-1]
        return (
            current_volume > avg_volume * volume_threshold,
            current_volume / avg_volume,
        )

    @staticmethod
    def calculate_volatility_spike(
        data, volatility_period=30, volatility_threshold=1.5
    ):
        returns = data.pct_change()
        avg_volatility = returns.rolling(window=volatility_period).std().iloc[-1]
        current_volatility = returns.iloc[-1]
        if avg_volatility < 0:
            return (
                current_volatility < avg_volatility * volatility_threshold,
                current_volatility / avg_volatility,
            )
        else:
            return (
                current_volatility > avg_volatility * volatility_threshold,
                current_volatility / avg_volatility,
            )

    def get_todays_spread_data(self, spread, current_date, spread_metrics=None):
        if spread_metrics is None:
            spread_metrics = compute_spread_metrics(self.parameters, spread)

        todays_spread = filter_list(spread, current_date)
        todays_spread_mean = filter_list(spread_metrics["spread_mean"], current_date)
        todays_spread_std = filter_list(spread_metrics["spread_std"], current_date)
        return {
            "date": current_date,
            "spread": todays_spread,
            "spread_mean": todays_spread_mean,
            "spread_std": todays_spread_std,
            "upper_threshold": filter_list(
                spread_metrics["upper_threshold"], current_date
            ),
            "upper_limit": filter_list(spread_metrics["upper_limit"], current_date),
            "lower_threshold": filter_list(
                spread_metrics["lower_threshold"], current_date
            ),
            "lower_limit": filter_list(spread_metrics["lower_limit"], current_date),
            "spread_deviation": abs(todays_spread - todays_spread_mean)
            / todays_spread_std,
        }

    @staticmethod
    def extract_features_from_trade_data(daily_trade_data):
        x = []
        y = []
        for trade in daily_trade_data:
            open_event = trade["open_event"]
            close_event = trade["close_event"]
            # Build the feature dictionary
            features = {
                "coin_1": trade["pair"][0].split("/")[0],
                "coin_2": trade["pair"][1].split("/")[0],
                "p_value": open_event["p_value"],
                "spread_deviation": open_event["spread_data"]["spread_deviation"],
                "hedge_ratio": open_event["hedge_ratio"],
                "direction": 1 if open_event["direction"] == "long" else 0,
                "avg_price_ratio": open_event["avg_price_ratio"],
                "expected_profit": open_event["expected_profit"],
                "volume_ratio": open_event["volume_ratio"],
                "volatility_ratio": open_event["volatility_ratio"],
                # target stored internally, but here we just record features
                # "target": 1 if close_event["reason"] == "crossed_mean" else 0,
            }

            x.append(features)
            # Target: profit > 0 or not
            # y.append(1 if trade["profit"] > 0 else 0)
            y.append(1 if close_event["reason"] == "crossed_mean" else 0)

        return x, y<|MERGE_RESOLUTION|>--- conflicted
+++ resolved
@@ -34,7 +34,7 @@
         self.daily_trade_results = []
         self.open_opportunities = {}
         self.current_market_trend = None
-<<<<<<< HEAD
+        self._spread_metrics_cache = {}
         self._trend_parameters = self.parameters.get("trend_parameters", {})
 
         short_window = self._trend_parameters.get("short_window")
@@ -46,9 +46,6 @@
         else:
             self._short_ma = None
             self._long_ma = None
-=======
-        self._spread_metrics_cache = {}
->>>>>>> 05f3f178
 
     def run_simulation(self):
         days_back = self.parameters["days_back"]
