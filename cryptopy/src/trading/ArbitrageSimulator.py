<<<<<<< HEAD
import math

import pandas as pd
=======
import time
>>>>>>> 6c15b2b2

from cryptopy import CointegrationCalculator, TradingOpportunities, RiverPredictor

from cryptopy.scripts.simulations.simulation_helpers import (
    get_trade_profit,
    filter_df,
    get_avg_price_difference,
    calculate_expected_profit,
    get_bought_and_sold_amounts,
    filter_list,
    compute_spread_metrics,
)
from typing import Optional


class ArbitrageSimulator:
    def __init__(
        self,
        parameters,
        price_df,
        volume_df,
        portfolio_manager,
        pair_combinations,
        ml_model: Optional[RiverPredictor] = None,
        trades_before_prediction=100,
    ):
        self.parameters = parameters
        self.price_df = price_df
        self.volume_df = volume_df
        self.portfolio_manager = portfolio_manager
        self.pair_combinations = sorted(pair_combinations, key=lambda x: x[0])
        self.ml_model = ml_model
        self.trades_before_prediction = trades_before_prediction
        self.trade_results = []
        self.daily_trade_results = []
        self.open_opportunities = {}
        self.current_market_trend = None
        self._spread_metrics_cache = {}
        self._trend_parameters = self.parameters.get("trend_parameters", {})

        short_window = self._trend_parameters.get("short_window")
        long_window = self._trend_parameters.get("long_window")

        if short_window and long_window:
            self._short_ma = self.price_df.rolling(window=short_window).mean()
            self._long_ma = self.price_df.rolling(window=long_window).mean()
        else:
            self._short_ma = None
            self._long_ma = None

    def _get_expected_holding_days(self):
        return self.parameters.get("expected_holding_days", 0.0)

    def _get_borrow_rate_per_day(self):
        return self.parameters.get("borrow_rate_per_day", 0.0)

    def _get_price_at(self, symbol, current_date):
        if symbol is None:
            return None

        try:
            price = self.price_df.at[current_date, symbol]
        except KeyError:
            return None

        try:
            return float(price)
        except (TypeError, ValueError):
            return None

    def _compute_short_position_metrics(self, position_size, current_date):
        short_symbol = position_size["short_position"].get("coin")
        short_price = self._get_price_at(short_symbol, current_date)

        if short_price is None:
            return 0.0, None

        short_amount = position_size["short_position"].get("amount", 0.0)
        short_notional = short_amount * short_price
        return short_notional, short_price

    def run_simulation(self):
        days_back = self.parameters["days_back"]

        for current_date in self.price_df.index[days_back:]:
            start_time = time.time()
            self.simulate_day(current_date, days_back)
            cumulative_profit = self.portfolio_manager.get_cumulative_profit()
            end_time = time.time()

            print(
                f"\n-----------------------------------------------------\n"
                f"Date: {current_date} \n"
                f"Open Trades: {self.portfolio_manager.traded_pairs} \n"
                f"Total Profit {cumulative_profit:.2f} \n"
                f"Time: {end_time - start_time:.2f}secs"
            )

        all_trades = self.portfolio_manager.get_all_trade_events()
        cumulative_profit = self.portfolio_manager.get_cumulative_profit()
        return all_trades, cumulative_profit

    def simulate_day(self, current_date, days_back):
        daily_opportunities, closed_trades = self.find_daily_opportunities(
            current_date, days_back
        )

        if self.ml_model and closed_trades:
            print("Training Model")
            self.ml_model.learn_from_data(closed_trades)

        predicted_success_trades = []
        for opp in daily_opportunities:
            if (
                self.ml_model
                and len(self.trade_results) > self.trades_before_prediction
            ):
                should_trade, probability_of_success = (
                    self.ml_model.predict_opportunity(opp)
                )
                if should_trade:
                    print("Successful opportunity predicted")
                    opp["probability_of_success"] = probability_of_success
                    predicted_success_trades.append(opp)
                else:
                    print("Should not trade")
            else:
                if not self.portfolio_manager.is_at_max_trades():
                    self.portfolio_manager.on_opening_trade(
                        opp["pair"], opp["open_event"]
                    )

        predicted_success_trades.sort(
            key=lambda x: x["probability_of_success"], reverse=True
        )

        for opp in predicted_success_trades:
            if not self.portfolio_manager.is_at_max_trades():
                self.portfolio_manager.on_opening_trade(opp["pair"], opp["open_event"])

    def find_daily_opportunities(self, current_date, days_back):
        daily_opportunities = []
        closed_trades = []

        price_df_filtered = filter_df(self.price_df, current_date, days_back)
        volume_df_filtered = filter_df(self.volume_df, current_date, days_back)

        price_field = "BTC/USD"
        market_trend = self.get_current_trend(price_field, current_date)

        for pair in self.pair_combinations:
            if "XRP/USD" in pair:
                continue

            opportunity, closed_trade = self.review_pair(
                pair, current_date, price_df_filtered, volume_df_filtered
            )
            if closed_trade:
                closed_trades.append(closed_trade)
                del self.open_opportunities[pair]
            if opportunity:
                daily_opportunities.append(opportunity)
                self.open_opportunities[pair] = opportunity["open_event"]

                coin_1_trend = self.get_current_trend(pair[0], current_date)
                coin_2_trend = self.get_current_trend(pair[1], current_date)

                opportunity["open_event"].update(
                    {
                        "market_trend": market_trend,
                        "coin_1_trend": coin_1_trend,
                        "coin_2_trend": coin_2_trend,
                    }
                )

        return daily_opportunities, closed_trades

    def review_pair(self, pair, current_date, price_df_filtered, volume_df_filtered):
        result = self.get_cointegration_and_spread_info(
            pair, price_df_filtered, current_date
        )
        if result is None:
            return None, None
        p_value, hedge_ratio, todays_spread_data, currency_fees = result

        # Attempt to close an existing trade if any
        closed_trade = self.attempt_closing_trade(
            pair,
            p_value,
            hedge_ratio,
            todays_spread_data,
            price_df_filtered,
            currency_fees,
        )

        # Check if we can open a new position after attempting to close
        opportunity = self.check_opening_conditions(
            pair,
            current_date,
            price_df_filtered,
            volume_df_filtered,
            p_value,
            hedge_ratio,
            todays_spread_data,
            currency_fees,
        )

        return opportunity, closed_trade

    def get_current_trend(self, price_field, current_date):
        if (
            self._short_ma is None
            or self._long_ma is None
            or price_field not in self.price_df.columns
        ):
            return None

        try:
            short_ma_value = self._short_ma.at[current_date, price_field]
            long_ma_value = self._long_ma.at[current_date, price_field]
        except KeyError:
            return None

        change_threshold = self._trend_parameters.get("change_threshold")
        if change_threshold is None:
            return None

        sma_difference = abs(short_ma_value - long_ma_value)
        sma_percentage_difference = sma_difference / long_ma_value

        if sma_percentage_difference < change_threshold:
            trend = "Flat"
        elif short_ma_value > long_ma_value:
            trend = "Uptrend"
        else:
            trend = "Downtrend"
        return trend

    def get_cointegration_and_spread_info(self, pair, price_df_filtered, current_date):
        currency_fees = {pair[0]: {"taker": 0.002}, pair[1]: {"taker": 0.002}}

        coint_stat, p_value, crit_values = CointegrationCalculator.test_cointegration(
            price_df_filtered, pair
        )
        if p_value is None:
            return None

        open_event = self.portfolio_manager.get_open_trades(pair)
        hedge_ratio = open_event["hedge_ratio"] if open_event else None

        spread, hedge_ratio = CointegrationCalculator.calculate_spread(
            price_df_filtered, pair, hedge_ratio
        )
        spread_metrics = self._get_cached_spread_metrics(pair, current_date, spread)
        todays_spread_data = self.get_todays_spread_data(
            spread, current_date, spread_metrics
        )

        return p_value, hedge_ratio, todays_spread_data, currency_fees

    def _get_cached_spread_metrics(self, pair, current_date, spread):
        pair_key = tuple(pair)
        cache_key = (pair_key, current_date)
        cached_metrics = self._spread_metrics_cache.get(cache_key)
        if cached_metrics is not None:
            return cached_metrics

        metrics = compute_spread_metrics(self.parameters, spread)

        keys_to_remove = [
            key
            for key in list(self._spread_metrics_cache.keys())
            if key[0] == pair_key and key[1] != current_date
        ]
        for key in keys_to_remove:
            del self._spread_metrics_cache[key]

        self._spread_metrics_cache[cache_key] = metrics
        return metrics

    def attempt_closing_trade(
        self,
        pair,
        p_value,
        hedge_ratio,
        todays_spread_data,
        price_df_filtered,
        currency_fees,
    ):
        # get all open events even those we aren't trading because we'll use these for training the model
        open_event = self.open_opportunities.get(pair, None)
        # open_event = self.portfolio_manager.get_open_trades(pair)
        if not open_event:
            return

        close_event = TradingOpportunities.check_for_closing_event(
            todays_spread_data, p_value, self.parameters, open_event, hedge_ratio
        )

        if close_event:
            if close_event.get("reason") in {"forecast_degraded", "forecast_confidence_drop"}:
                forecasted_profit = close_event.get("forecasted_profit")
                forecast_exit = close_event.get("forecasted_exit_spread")
                forecast_confidence = close_event.get("forecasted_confidence")
                print(
                    f"{pair} closing early due to {close_event['reason']}: "
                    f"forecasted profit {forecasted_profit}, "
                    f"forecasted exit {forecast_exit}, confidence {forecast_confidence}"
                )
            profit = get_trade_profit(
                open_event,
                close_event,
                pair,
                currency_fees,
                price_df_filtered,
                open_event["trade_amount"],
            )
            # open_event["hedge_ratio"] = hedge_ratio
            # open_event["spread_data"] = todays_spread_data

            closing_trade = {
                "pair": pair,
                "open_event": open_event,
                "close_event": close_event,
                "profit": profit,
            }
            self.portfolio_manager.on_closing_trade(pair, closing_trade)
            self.trade_results.append(closing_trade)
            return closing_trade

    def check_opening_conditions(
        self,
        pair,
        current_date,
        price_df_filtered,
        volume_df_filtered,
        p_value,
        hedge_ratio,
        todays_spread_data,
        currency_fees,
    ):
        # Check if there's an open trade or if conditions prevent new trades
        # if self.portfolio_manager.get_open_trades(pair) is not None:
        if self.open_opportunities.get(pair) is not None:
            return
        if self.portfolio_manager.is_at_max_trades():
            return
        if self.portfolio_manager.is_pair_traded(pair):
            return

        avg_price_ratio = get_avg_price_difference(price_df_filtered, pair, hedge_ratio)
        new_open_event = TradingOpportunities.check_for_opening_event(
            todays_spread_data,
            p_value,
            self.parameters,
            avg_price_ratio,
            hedge_ratio,
            current_date,
        )

        if new_open_event is None:
            return

        # Validate potential trade
        current_funds = self.portfolio_manager.get_funds()
        trade_amount = current_funds * self.parameters["trade_size"]
        if (
            self.parameters["trade_size_same_risk"]
            and new_open_event["direction"] == "short"
        ):
            trade_amount /= new_open_event["hedge_ratio"]

        position_size = get_bought_and_sold_amounts(
            self.price_df, pair, new_open_event, current_date, trade_size=trade_amount
        )
        short_notional, short_entry_price = self._compute_short_position_metrics(
            position_size, current_date
        )

        borrow_rate_per_day = self._get_borrow_rate_per_day()
        expected_holding_days = self._get_expected_holding_days()

        expected_profit = calculate_expected_profit(
            pair,
            new_open_event,
            position_size,
            currency_fees,
            borrow_rate_per_day=borrow_rate_per_day,
            expected_holding_days=expected_holding_days,
            short_notional=short_notional,
        )

        expected_exit_spread = new_open_event.get("expected_exit_spread_value")
        if expected_exit_spread is None:
            expected_exit_spread = new_open_event.get("expected_exit_spread")
        half_life = new_open_event.get("convergence_half_life")
        confidence = new_open_event.get("convergence_confidence")
        decay_factor = new_open_event.get("convergence_decay_factor")
        phi = new_open_event.get("convergence_phi")
        intercept = new_open_event.get("convergence_intercept")
        forecast_diff = new_open_event.get("forecast_spread_minus_mean")

        exit_str = "N/A"
        if expected_exit_spread is not None:
            try:
                exit_value = float(expected_exit_spread)
                if not math.isnan(exit_value):
                    exit_str = f"{exit_value:.6f}"
            except (TypeError, ValueError):
                pass

        half_life_str = "N/A"
        if half_life is not None:
            try:
                half_life_value = float(half_life)
                if not math.isnan(half_life_value):
                    half_life_str = f"{half_life_value:.2f}"
            except (TypeError, ValueError):
                pass

        confidence_str = "N/A"
        if confidence is not None:
            try:
                confidence_value = float(confidence)
                if not math.isnan(confidence_value):
                    confidence_str = f"{confidence_value:.2f}"
            except (TypeError, ValueError):
                pass

        decay_str = "N/A"
        if decay_factor is not None:
            try:
                decay_value = float(decay_factor)
                if not math.isnan(decay_value):
                    decay_str = f"{decay_value:.4f}"
            except (TypeError, ValueError):
                pass

        phi_str = "N/A"
        if phi is not None:
            try:
                phi_value = float(phi)
                if not math.isnan(phi_value):
                    phi_str = f"{phi_value:.4f}"
            except (TypeError, ValueError):
                pass

        intercept_str = "N/A"
        if intercept is not None:
            try:
                intercept_value = float(intercept)
                if not math.isnan(intercept_value):
                    intercept_str = f"{intercept_value:.6f}"
            except (TypeError, ValueError):
                pass

        print(
            f"{pair} convergence forecast -> expected exit spread: {exit_str}, "
            f"half-life: {half_life_str}, confidence: {confidence_str}, "
            f"decay factor: {decay_str}, phi: {phi_str}, intercept: {intercept_str}"
        )
        if forecast_diff:
            print(f"{pair} forecast spread minus mean: {forecast_diff}")
        print(f"{pair} expected profit: {expected_profit:.2f}")
        if not self.is_profit_in_range(expected_profit, current_funds):
            print("Not within expected profit range")
            return

        is_spike, volume_ratio, volatility_ratio = self.is_volume_or_volatility_spike(
            price_df_filtered, volume_df_filtered, pair
        )
        if is_spike:
            return

        if self.portfolio_manager.already_hold_coin_position(position_size):
            print("Already hold position in one of the coins")
            return

        # Set the necessary fields in the event
        new_open_event.update(
            {
                "p_value": p_value,
                "position_size": position_size,
                "trade_amount": trade_amount,
                "expected_profit": expected_profit,
                "hedge_ratio": hedge_ratio,
                "spread_data": todays_spread_data,
                "volume_ratio": volume_ratio,
                "volatility_ratio": volatility_ratio,
<<<<<<< HEAD
                "fee_rate": (
                    currency_fees[pair[0]]["taker"] * 2
                    + currency_fees[pair[1]]["taker"] * 2
                ),
=======
                "expected_holding_days": expected_holding_days,
                "borrow_rate_per_day": borrow_rate_per_day,
                "short_notional": short_notional,
                "short_entry_price": short_entry_price,
>>>>>>> 6c15b2b2
            }
        )

        return {"pair": pair, "open_event": new_open_event}

    def is_profit_in_range(self, expected_profit, current_funds):
        return (
            self.parameters["min_expected_profit"] * current_funds
            <= expected_profit
            <= self.parameters["max_expected_profit"] * current_funds
        )

    def is_volume_or_volatility_spike(self, price_data, volume_data, pair):
        parameters = self.parameters
        is_spike = False
        volume_ratio, volatility_ratio = 0, 0
        for coin in pair:
            volumes = volume_data[coin]
            prices = price_data[coin]
            volume_spike, volume_ratio = ArbitrageSimulator.calculate_volume_spike(
                volumes, parameters["volume_period"], parameters["volume_threshold"]
            )
            volatility_spike, volatility_ratio = (
                ArbitrageSimulator.calculate_volatility_spike(
                    prices,
                    parameters["volatility_period"],
                    parameters["volatility_threshold"],
                )
            )
            date = price_data.index[-1]
            if volume_spike:
                print(f"Trade entry skipped due to high volume spike {coin} on {date}.")
                is_spike = True
            elif volatility_spike:
                print(
                    f"Trade entry skipped due to high volatility spike {coin} on {date}."
                )
                is_spike = True

        return is_spike, volume_ratio, volatility_ratio

    @staticmethod
    def calculate_volume_spike(data, volume_period=30, volume_threshold=2):
        avg_volume = data.rolling(window=volume_period).mean().iloc[-1]
        current_volume = data.iloc[-1]
        return (
            current_volume > avg_volume * volume_threshold,
            current_volume / avg_volume,
        )

    @staticmethod
    def calculate_volatility_spike(
        data, volatility_period=30, volatility_threshold=1.5
    ):
        returns = data.pct_change()
        avg_volatility = returns.rolling(window=volatility_period).std().iloc[-1]
        current_volatility = returns.iloc[-1]
        if avg_volatility < 0:
            return (
                current_volatility < avg_volatility * volatility_threshold,
                current_volatility / avg_volatility,
            )
        else:
            return (
                current_volatility > avg_volatility * volatility_threshold,
                current_volatility / avg_volatility,
            )

    def get_todays_spread_data(self, spread, current_date, spread_metrics=None):
        if spread_metrics is None:
            spread_metrics = compute_spread_metrics(self.parameters, spread)

        todays_spread = filter_list(spread, current_date)
        todays_spread_mean = filter_list(spread_metrics["spread_mean"], current_date)
        todays_spread_std = filter_list(spread_metrics["spread_std"], current_date)
        expected_exit_mean = filter_list(
            spread_metrics["expected_mean_at_exit"], current_date
        )
        expected_exit_spread = filter_list(
            spread_metrics["expected_spread_at_exit"], current_date
        )
        if expected_exit_mean is None:
            expected_exit_mean = todays_spread_mean
        forecast_spread_path = spread_metrics.get("forecasted_spread_path")
        forecast_mean_path = spread_metrics.get("forecasted_mean_path")
        todays_spread_forecast = None
        todays_mean_forecast = None
        if isinstance(forecast_spread_path, pd.DataFrame) and current_date in forecast_spread_path.index:
            todays_spread_forecast = (
                forecast_spread_path.loc[current_date].dropna().to_dict()
            )
        if isinstance(forecast_mean_path, pd.DataFrame) and current_date in forecast_mean_path.index:
            todays_mean_forecast = forecast_mean_path.loc[current_date].dropna().to_dict()
        forecast_diff = None
        if todays_spread_forecast and todays_mean_forecast:
            forecast_diff = {
                key: todays_spread_forecast.get(key) - todays_mean_forecast.get(key, math.nan)
                for key in todays_spread_forecast
            }
        return {
            "date": current_date,
            "spread": todays_spread,
            "spread_mean": todays_spread_mean,
            "spread_std": todays_spread_std,
            "upper_threshold": filter_list(
                spread_metrics["upper_threshold"], current_date
            ),
            "upper_limit": filter_list(spread_metrics["upper_limit"], current_date),
            "lower_threshold": filter_list(
                spread_metrics["lower_threshold"], current_date
            ),
            "lower_limit": filter_list(spread_metrics["lower_limit"], current_date),
            "expected_spread_mean_at_exit": expected_exit_mean,
            "expected_exit_spread": expected_exit_spread,
            "convergence_half_life": spread_metrics.get("convergence_half_life"),
            "convergence_confidence": spread_metrics.get("convergence_confidence"),
            "convergence_decay_factor": spread_metrics.get("convergence_decay_factor"),
            "convergence_phi": spread_metrics.get("convergence_phi"),
            "convergence_intercept": spread_metrics.get("convergence_intercept"),
            "forecasted_spread_path": todays_spread_forecast,
            "forecasted_mean_path": todays_mean_forecast,
            "forecast_spread_minus_mean": forecast_diff,
            "spread_deviation": abs(todays_spread - todays_spread_mean)
            / todays_spread_std,
        }

    @staticmethod
    def extract_features_from_trade_data(daily_trade_data):
        x = []
        y = []
        for trade in daily_trade_data:
            open_event = trade["open_event"]
            close_event = trade["close_event"]
            # Build the feature dictionary
            features = {
                "coin_1": trade["pair"][0].split("/")[0],
                "coin_2": trade["pair"][1].split("/")[0],
                "p_value": open_event["p_value"],
                "spread_deviation": open_event["spread_data"]["spread_deviation"],
                "hedge_ratio": open_event["hedge_ratio"],
                "direction": 1 if open_event["direction"] == "long" else 0,
                "avg_price_ratio": open_event["avg_price_ratio"],
                "expected_profit": open_event["expected_profit"],
                "volume_ratio": open_event["volume_ratio"],
                "volatility_ratio": open_event["volatility_ratio"],
                # target stored internally, but here we just record features
                # "target": 1 if close_event["reason"] == "crossed_mean" else 0,
            }

            x.append(features)
            # Target: profit > 0 or not
            # y.append(1 if trade["profit"] > 0 else 0)
            y.append(1 if close_event["reason"] == "crossed_mean" else 0)

        return x, y<|MERGE_RESOLUTION|>--- conflicted
+++ resolved
@@ -1,10 +1,8 @@
-<<<<<<< HEAD
+import time
+
 import math
 
 import pandas as pd
-=======
-import time
->>>>>>> 6c15b2b2
 
 from cryptopy import CointegrationCalculator, TradingOpportunities, RiverPredictor
 
@@ -494,17 +492,14 @@
                 "spread_data": todays_spread_data,
                 "volume_ratio": volume_ratio,
                 "volatility_ratio": volatility_ratio,
-<<<<<<< HEAD
+                "expected_holding_days": expected_holding_days,
+                "borrow_rate_per_day": borrow_rate_per_day,
+                "short_notional": short_notional,
+                "short_entry_price": short_entry_price,
                 "fee_rate": (
                     currency_fees[pair[0]]["taker"] * 2
                     + currency_fees[pair[1]]["taker"] * 2
                 ),
-=======
-                "expected_holding_days": expected_holding_days,
-                "borrow_rate_per_day": borrow_rate_per_day,
-                "short_notional": short_notional,
-                "short_entry_price": short_entry_price,
->>>>>>> 6c15b2b2
             }
         )
 
