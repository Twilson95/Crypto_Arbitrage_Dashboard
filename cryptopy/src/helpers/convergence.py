import math
from dataclasses import dataclass
from typing import Optional

import numpy as np
import pandas as pd


@dataclass
class ConvergenceForecast:
    """Container for convergence forecast outputs."""

    expected_exit_spread: pd.Series
    expected_exit_mean: pd.Series
    spread_paths: pd.DataFrame
    mean_paths: pd.DataFrame
    half_life: Optional[float]
    confidence: float
    decay_factor: Optional[float]
    phi: Optional[float]
    intercept: Optional[float]

    def to_dict(self) -> dict:
        return {
            "expected_exit_spread": self.expected_exit_spread,
            "expected_exit_mean": self.expected_exit_mean,
            "spread_paths": self.spread_paths,
            "mean_paths": self.mean_paths,
            "half_life": self.half_life,
            "confidence": self.confidence,
            "decay_factor": self.decay_factor,
            "phi": self.phi,
            "intercept": self.intercept,
        }


class ConvergenceForecaster:
    """Reusable AR(1)-style convergence forecaster."""

    def __init__(
        self, rolling_window: int, holding_period: int, lookback: Optional[int] = None
    ):
        self.rolling_window = max(int(rolling_window), 1)
        self.holding_period = max(int(holding_period), 0)
        self.lookback = lookback if lookback is None else max(int(lookback), 1)

    def forecast(self, spread: pd.Series) -> ConvergenceForecast:
        spread = spread.copy()
        spread_mean = spread.rolling(window=self.rolling_window).mean()
        params = self._estimate_parameters(spread)

        if self.holding_period <= 0:
            empty_df = pd.DataFrame(index=spread.index)
            expected_exit_spread = spread.copy()
            expected_exit_mean = spread_mean.copy().fillna(expected_exit_spread)
            return ConvergenceForecast(
                expected_exit_spread=expected_exit_spread,
                expected_exit_mean=expected_exit_mean,
                spread_paths=empty_df,
                mean_paths=empty_df,
                half_life=params.get("half_life") if params else None,
                confidence=params.get("confidence") if params else 0.0,
                decay_factor=1.0,
                phi=params.get("phi") if params else None,
                intercept=params.get("intercept") if params else None,
            )

        if not params:
            empty_df = pd.DataFrame(index=spread.index)
            fallback = spread_mean.fillna(spread)
            return ConvergenceForecast(
                expected_exit_spread=fallback,
                expected_exit_mean=fallback,
                spread_paths=empty_df,
                mean_paths=empty_df,
                half_life=None,
                confidence=0.0,
                decay_factor=None,
                phi=None,
                intercept=None,
            )

        phi = params["phi"]
        intercept = params["intercept"]
        half_life = params.get("half_life")
        confidence = params.get("confidence", 0.0)
        decay_factor = (
            float(np.power(phi, self.holding_period)) if np.isfinite(phi) else None
        )

        spread_paths = self._build_spread_paths(spread, spread_mean, phi)
        mean_paths = self._build_mean_paths(spread, spread_paths)

        if spread_paths.empty:
            expected_exit_spread = spread_mean.fillna(spread)
        else:
            expected_exit_spread = spread_paths.iloc[:, -1].copy()
            expected_exit_spread = expected_exit_spread.where(
                ~expected_exit_spread.isna(), spread_mean
            )
            expected_exit_spread = expected_exit_spread.fillna(spread)

        if mean_paths.empty:
            expected_exit_mean = spread_mean.fillna(expected_exit_spread)
        else:
            expected_exit_mean = mean_paths.iloc[:, -1].copy()
            expected_exit_mean = expected_exit_mean.where(
                ~expected_exit_mean.isna(), expected_exit_spread
            )
            expected_exit_mean = expected_exit_mean.fillna(spread_mean)

        expected_exit_mean = expected_exit_mean.fillna(expected_exit_spread)

        return ConvergenceForecast(
            expected_exit_spread=expected_exit_spread,
            expected_exit_mean=expected_exit_mean,
            spread_paths=spread_paths,
            mean_paths=mean_paths,
            half_life=half_life,
            confidence=confidence,
            decay_factor=decay_factor,
            phi=phi,
            intercept=intercept,
        )

    def plot_forecast(
        self,
        spread: pd.Series,
        forecast: ConvergenceForecast,
        *,
        show: bool = True,
        save_path: Optional[str] = None,
        ax=None,
        threshold_multiplier: Optional[float] = None,
        limit_multiplier: Optional[float] = None,
    ):
        """Visualise the historical spread, rolling mean, and forecast trajectories.

        Parameters
        ----------
        spread:
            Historical spread series used to generate the forecast.
        forecast:
            Convergence forecast generated via :meth:`forecast`.
        show:
            Whether to display the plot via ``plt.show()``. Defaults to ``True``.
        save_path:
            Optional path to persist the plot image. If provided the figure will be
            written using ``plt.savefig``.
        ax:
            Optional matplotlib axes to draw on. When omitted a new figure/axes pair
            is created and returned.

        Returns
        -------
        matplotlib.axes.Axes
            The axes containing the rendered plot.
        """

        import matplotlib.pyplot as plt

        spread = spread.sort_index()
        spread_mean = spread.rolling(window=self.rolling_window).mean()
        spread_std = spread.rolling(window=self.rolling_window).std()

        if ax is None:
            fig, ax = plt.subplots(figsize=(10, 6))
        else:
            fig = ax.figure

        spread.plot(ax=ax, label="Spread", color="black", linewidth=1.2)
        spread_mean.plot(
<<<<<<< HEAD
            ax=ax,
            label="Rolling mean",
            color="tab:blue",
            linestyle="--",
            linewidth=1.0,
        )

        if threshold_multiplier is not None and np.isfinite(threshold_multiplier):
            upper_threshold = spread_mean + threshold_multiplier * spread_std
            lower_threshold = spread_mean - threshold_multiplier * spread_std
            upper_threshold.plot(
                ax=ax,
                label="Upper threshold",
                color="tab:orange",
                linestyle=":",
            )
            lower_threshold.plot(
                ax=ax,
                label="Lower threshold",
                color="tab:orange",
                linestyle=":",
            )

        if limit_multiplier is not None and np.isfinite(limit_multiplier):
            upper_limit = spread_mean + limit_multiplier * spread_std
            lower_limit = spread_mean - limit_multiplier * spread_std
            upper_limit.plot(
                ax=ax,
                label="Upper limit",
                color="tab:red",
                linestyle="-.",
            )
            lower_limit.plot(
                ax=ax,
                label="Lower limit",
                color="tab:red",
                linestyle="-.",
            )
=======
            ax=ax, label="Rolling mean", color="tab:blue", linestyle="--", linewidth=1.0
        )
>>>>>>> 190f30b9

        def _build_future_index(current_index: pd.Index, steps: int) -> pd.Index:
            if steps <= 0:
                return current_index[:0]

            last_value = current_index[-1]

            if isinstance(current_index, pd.DatetimeIndex):
                freq = current_index.freq or current_index.inferred_freq

                if freq is not None:
                    start = last_value + pd.tseries.frequencies.to_offset(freq)
                    return pd.date_range(start=start, periods=steps, freq=freq)

                if len(current_index) >= 2:
                    delta = current_index[-1] - current_index[-2]
                    if isinstance(delta, pd.Timedelta) and delta != pd.Timedelta(0):
                        values = [last_value + delta * (i + 1) for i in range(steps)]
                        return pd.DatetimeIndex(values)

                values = [last_value + pd.Timedelta(days=i + 1) for i in range(steps)]
                return pd.DatetimeIndex(values)

            if np.issubdtype(current_index.dtype, np.number):
                if len(current_index) >= 2:
                    step = current_index[-1] - current_index[-2]
                    if step == 0:
                        step = 1
                else:
                    step = 1

                values = [last_value + step * (i + 1) for i in range(steps)]
                return pd.Index(values)

            values = np.arange(len(current_index), len(current_index) + steps)
            return pd.Index(values)

        def _plot_continuation(
            base_series: pd.Series,
            continuation_values: pd.Series,
            label: str,
            color: str,
            linestyle: str,
            alpha: float,
            linewidth: float,
        ):
            base_series_valid = base_series.dropna()
            if base_series_valid.empty:
                return

            base_value = base_series_valid.iloc[-1]
            base_index = base_series_valid.index[-1]

            extension = continuation_values.dropna()
            if extension.empty:
                return

            steps = len(extension)
            future_index = _build_future_index(base_series_valid.index, steps)
            if len(future_index) < steps:
                return

            future_index = future_index[:steps]
            combined_index = pd.Index([base_index]).append(future_index)
            combined_values = pd.Series(
                np.concatenate([[base_value], extension.to_numpy()]),
                index=combined_index,
            )
            combined_values.plot(
                ax=ax,
                label=label,
                color=color,
                linestyle=linestyle,
                linewidth=linewidth,
                alpha=alpha,
            )

        if not forecast.spread_paths.empty:
            spread_forecast = forecast.spread_paths.iloc[-1]
            _plot_continuation(
                spread,
                spread_forecast,
                label="Forecast spread path",
                color="tab:orange",
                linestyle=":",
                alpha=0.7,
                linewidth=1.1,
            )

        if not forecast.mean_paths.empty:
            mean_forecast = forecast.mean_paths.iloc[-1]
            _plot_continuation(
                spread_mean,
                mean_forecast,
                label="Forecast mean path",
                color="tab:green",
                linestyle="-.",
                alpha=0.7,
                linewidth=1.1,
            )

        if (
            forecast.expected_exit_spread is not None
            and not forecast.spread_paths.empty
        ):
            exit_spread = forecast.expected_exit_spread.iloc[-1]
            if pd.notna(exit_spread):
                spread_forecast = forecast.spread_paths.iloc[-1].dropna()
                if not spread_forecast.empty:
                    future_index = _build_future_index(
                        spread.index, len(spread_forecast)
                    )
                    if len(future_index) >= len(spread_forecast):
                        ax.scatter(
                            future_index[len(spread_forecast) - 1],
                            exit_spread,
                            color="tab:orange",
                            label="Expected exit spread",
                        )

        if forecast.expected_exit_mean is not None and not forecast.mean_paths.empty:
            exit_mean = forecast.expected_exit_mean.iloc[-1]
            if pd.notna(exit_mean):
                mean_forecast = forecast.mean_paths.iloc[-1].dropna()
                if not mean_forecast.empty:
                    future_index = _build_future_index(spread.index, len(mean_forecast))
                    if len(future_index) >= len(mean_forecast):
                        ax.scatter(
                            future_index[len(mean_forecast) - 1],
                            exit_mean,
                            color="tab:green",
                            label="Expected exit mean",
                        )

        ax.set_title("Convergence Forecast")
        ax.set_xlabel("Date")
        ax.set_ylabel("Spread")
        ax.legend(loc="best")
        ax.grid(True, linestyle=":", alpha=0.3)

        if save_path:
            fig.savefig(save_path, bbox_inches="tight")

        if show:
            plt.show()

        return ax

    def _estimate_parameters(self, spread: pd.Series):
        spread_clean = spread.dropna()

        if self.lookback is not None and len(spread_clean) > self.lookback:
            spread_clean = spread_clean.iloc[-self.lookback :]

        if len(spread_clean) < max(5, self.rolling_window):
            return None

        lagged = spread_clean.shift(1).dropna()
        current = spread_clean.loc[lagged.index]

        if len(current) < 5:
            return None

        X = np.column_stack([np.ones(len(lagged)), lagged.values])
        y = current.values

        try:
            coeffs, _, _, _ = np.linalg.lstsq(X, y, rcond=None)
        except np.linalg.LinAlgError:
            return None

        intercept, phi = coeffs

        if not np.isfinite(intercept) or not np.isfinite(phi):
            return None

        y_hat = X @ coeffs
        residuals = y - y_hat
        ss_res = float(np.sum(residuals**2))
        ss_tot = float(np.sum((y - y.mean()) ** 2))

        if math.isclose(ss_tot, 0.0):
            r_squared = 0.0
        else:
            r_squared = max(0.0, min(1.0, 1 - ss_res / ss_tot))

        if abs(phi) < 1 and abs(phi) > 1e-8:
            half_life = float(-np.log(2) / np.log(abs(phi)))
        elif abs(phi) < 1e-8:
            half_life = 0.0
        else:
            half_life = None

        return {
            "intercept": float(intercept),
            "phi": float(phi),
            "half_life": half_life,
            "confidence": r_squared,
        }

    def _build_spread_paths(
        self, spread: pd.Series, spread_mean: pd.Series, phi: float
    ) -> pd.DataFrame:
        if self.holding_period <= 0:
            return pd.DataFrame(index=spread.index)

        horizons = range(1, self.holding_period + 1)
        columns = {
            f"horizon_{step}": spread_mean + (spread - spread_mean) * (phi**step)
            for step in horizons
        }
        return pd.DataFrame(columns)

    def _build_mean_paths(
        self, spread: pd.Series, spread_paths: pd.DataFrame
    ) -> pd.DataFrame:
        if self.holding_period <= 0 or spread_paths.empty:
            return pd.DataFrame(index=spread.index)

        window = self.rolling_window
        horizons = spread_paths.shape[1]

        mean_paths = pd.DataFrame(
            np.nan,
            index=spread.index,
            columns=spread_paths.columns,
        )

        if len(spread) < window:
            return mean_paths

        spread_values = spread.to_numpy(dtype=float)
        forecast_values = spread_paths.to_numpy(dtype=float)

        sliding_windows = np.lib.stride_tricks.sliding_window_view(
            spread_values, window_shape=window
        )
        window_valid = ~np.isnan(sliding_windows).any(axis=1)
        window_sums = np.where(window_valid, np.sum(sliding_windows, axis=1), np.nan)

        min_window_horizon = min(window, horizons)
        if min_window_horizon:
            window_prefix = np.cumsum(sliding_windows[:, :min_window_horizon], axis=1)
        else:
            window_prefix = np.empty((sliding_windows.shape[0], 0))

        forecast_sub = forecast_values[window - 1 :, :]
        if forecast_sub.size == 0:
            return mean_paths

        forecast_valid = ~np.isnan(forecast_sub)
        cumulative_valid = np.cumprod(forecast_valid, axis=1).astype(bool)
        forecast_filled = np.where(forecast_valid, forecast_sub, 0.0)
        forecast_prefix = np.cumsum(forecast_filled, axis=1)

        window_sums_expanded = np.broadcast_to(window_sums[:, None], forecast_sub.shape)
        forecast_prefix_expanded = forecast_prefix

        drop_initial = np.zeros_like(forecast_prefix_expanded)
        if min_window_horizon:
            drop_initial[:, :min_window_horizon] = window_prefix
        if horizons > window:
            drop_initial[:, window:] = window_sums_expanded[:, window:]

        forecast_removals = np.zeros_like(forecast_prefix_expanded)
        if horizons > window:
            forecast_removals[:, window:] = forecast_prefix[:, :-window]

        updated_sums = (
            window_sums_expanded
            + forecast_prefix_expanded
            - drop_initial
            - forecast_removals
        )
        updated_means = updated_sums / window

        invalid_window_rows = ~window_valid
        if np.any(invalid_window_rows):
            updated_means[invalid_window_rows, :] = np.nan
        updated_means[~cumulative_valid] = np.nan

        mean_paths.iloc[window - 1 :, :] = updated_means

        return mean_paths<|MERGE_RESOLUTION|>--- conflicted
+++ resolved
@@ -170,7 +170,6 @@
 
         spread.plot(ax=ax, label="Spread", color="black", linewidth=1.2)
         spread_mean.plot(
-<<<<<<< HEAD
             ax=ax,
             label="Rolling mean",
             color="tab:blue",
@@ -209,10 +208,9 @@
                 color="tab:red",
                 linestyle="-.",
             )
-=======
+        spread_mean.plot(
             ax=ax, label="Rolling mean", color="tab:blue", linestyle="--", linewidth=1.0
         )
->>>>>>> 190f30b9
 
         def _build_future_index(current_index: pd.Index, steps: int) -> pd.Index:
             if steps <= 0:
