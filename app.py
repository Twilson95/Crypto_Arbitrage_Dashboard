from dash import Dash
import dash_bootstrap_components as dbc
from dash.dependencies import Input, Output, State

from src.layout.AppLayout import AppLayout
from src.layout.FilterComponents import FilterComponent

from src.prices.TechnicalIndicators import TechnicalIndicators
from src.prices.PriceChart import PriceChart
from src.prices.DataManager import DataManager
from src.prices.ArbitrageHandler import ArbitrageHandler

from src.news.NewsFetcher import NewsFetcher
from src.news.NewsChart import NewsChart

from time import time

import src.Warnings_to_ignore
import yaml


app = Dash(__name__, external_stylesheets=[dbc.themes.SLATE])
app.title = "Crypto Dashboard"

with open("./src/config/exchange_config.yaml", "r") as f:
    exchange_config = yaml.safe_load(f)

with open("./src/config/news_config.yaml", "r") as f:
    news_config = yaml.safe_load(f)

filter_component = FilterComponent()
technical_indicators = TechnicalIndicators()
arbitrage_handler = ArbitrageHandler()

app_layout = AppLayout(filter_component, technical_indicators)
app.layout = app_layout.generate_layout()
start_time = time()
data_manager = DataManager(exchange_config)
end_time = time()

print(f"finished querying data: {end_time-start_time}")
# news_fetcher = NewsFetcher(news_config)
# news_chart = NewsChart()

print("data enabled")
price_chart = PriceChart()

# @app.callback(
#     [
#         Input("interval-component", "n_intervals"),
#     ]
# )
# def fetch_all_live_prices(n_intervals):
# get_current_prices()
# identify_arbitrage()
# display_arbitrage()
# trade_arbitrage()


@app.callback(
    [
        Output("grid-container", "style"),
        Output("arbitrage-container", "style"),
        Output("exchange-selector", "style"),
        Output("currency-selector", "style"),
        Output("indicator-selector", "style"),
        Output("arbitrage-selector", "style"),
    ],
    [Input("tabs", "value")],
    [
        State("grid-container", "style"),
        State("arbitrage-container", "style"),
        State("exchange-selector", "style"),
        State("currency-selector", "style"),
        State("indicator-selector", "style"),
        State("arbitrage-selector", "style"),
    ],
)
def render_tab_content(
    active_tab,
    grid_style,
    arbitrage_style,
    exchange_filter_style,
    currency_filter_style,
    indicator_filter_style,
    arbitrage_filter_style,
):
    if active_tab == "tab-1":
        grid_style["display"] = "flex"
        arbitrage_style["display"] = "none"
        exchange_filter_style["display"] = "block"
        currency_filter_style["display"] = "block"
        indicator_filter_style["display"] = "block"
        arbitrage_filter_style["display"] = "none"
    elif active_tab == "tab-2":
        grid_style["display"] = "none"
        arbitrage_style["display"] = "flex"
        exchange_filter_style["display"] = "none"
        currency_filter_style["display"] = "block"
        indicator_filter_style["display"] = "none"
        arbitrage_filter_style["display"] = "block"
    return (
        grid_style,
        arbitrage_style,
        exchange_filter_style,
        currency_filter_style,
        indicator_filter_style,
        arbitrage_filter_style,
    )


@app.callback(
    Output("historic-price-chart", "figure"),
    [
        Input("currency-selector", "value"),
        Input("exchange-selector", "value"),
        # Input("interval-component", "n_intervals"),
        Input("indicator-selector", "value"),
    ],
)
def update_historic_price_chart(currency, exchange, selected_indicators):
    if not (currency and exchange):
        return {}

    prices = data_manager.get_historical_prices(exchange, currency)
    if not prices:
        return {}

    indicators = technical_indicators.apply_indicators(prices, selected_indicators)

    return price_chart.create_ohlc_chart(
        prices, indicators, title="Historic Price", mark_limit=60
    )


@app.callback(
    Output("live-price-chart", "figure"),
    [
        Input("currency-selector", "value"),
        Input("exchange-selector", "value"),
        Input("interval-component", "n_intervals"),
        Input("indicator-selector", "value"),
    ],
)
def update_live_price_chart(currency, exchange, n_intervals, indicator):
    # print(currency, exchange)
    if not (currency or exchange):
        return {}

    prices = data_manager.get_live_prices(exchange, currency)
    if not prices:
        return {}

    return price_chart.create_ohlc_chart(prices, mark_limit=20, title="Live Price")


# @app.callback(Output("news-table", "children"), [Input("currency-selector", "value")])
# def update_news_chart(currency):
#     if not currency:
#         return {}
#
#     news = news_fetcher.get_news_data(currency)
#     if not news:
#         return {}
#
#     return news_chart.create_table(news)


@app.callback(
    Output("arbitrage_main_view", "figure"),
    [
        Input("arbitrage-selector", "value"),
        Input("currency-selector", "value"),
        Input("interval-component", "n_intervals"),
    ],
)
def update_main_arbitrage_chart(arbitrage, currency, n_intervals):
    if not currency:
        return {}

    if arbitrage == "simple":
        prices = data_manager.get_live_prices_for_all_exchanges(currency)
        fees = data_manager.get_fees_for_all_exchanges(currency)
        # print("live prices", prices)
        # print("fees", fees)
        if not prices:
            return {}

        return price_chart.create_line_charts(
            prices, mark_limit=20, title="Live Exchange Prices"
        )
    elif arbitrage == "triangular":
        return {}
    elif arbitrage == "statistical":
        return {}

    return {}


@app.callback(
    Output("arbitrage_plots_container", "children"),
    [
        Input("arbitrage-selector", "value"),
        Input("currency-selector", "value"),
        Input("interval-component", "n_intervals"),
    ],
)
def update_arbitrage_instructions(arbitrage, currency, n_intervals):

    if arbitrage == "simple":
        prices = data_manager.get_live_prices_for_all_exchanges(currency)
<<<<<<< HEAD
        fees = data_manager.get_fees_for_all_exchanges(currency)
        if prices and fees:
            arbitrage_handler.return_simple_arbitrage(prices, fees)

        # print(arbitrage)
        # print("live prices", prices)
        # print("fees", fees)
=======
        currency_fees = data_manager.get_maker_taker_fees_for_all_exchanges(currency)
        exchange_fees = data_manager.get_withdrawal_deposit_fees_for_all_exchanges()
        network_fees = data_manager.get_network_fees(currency)

        if prices and currency_fees and exchange_fees and network_fees:
            return arbitrage_handler.return_simple_arbitrage_instructions(
                currency, prices, currency_fees, exchange_fees, network_fees
            )

    if arbitrage == "triangular":
        prices, currency_fees = (
            data_manager.get_live_prices_and_fees_for_single_exchange(exchange)
        )
        if prices and currency_fees:
            return arbitrage_handler.return_triangle_arbitrage_instructions(
                prices, currency_fees, exchange
            )
        pass
    #     get
>>>>>>> 7e74b6ce

    return {}
    # return plots


if __name__ == "__main__":
    app.run_server(debug=True, use_reloader=False)<|MERGE_RESOLUTION|>--- conflicted
+++ resolved
@@ -8,14 +8,13 @@
 from src.prices.TechnicalIndicators import TechnicalIndicators
 from src.prices.PriceChart import PriceChart
 from src.prices.DataManager import DataManager
-from src.prices.ArbitrageHandler import ArbitrageHandler
-
+from src.arbitrage.ArbitrageHandler import ArbitrageHandler
 from src.news.NewsFetcher import NewsFetcher
 from src.news.NewsChart import NewsChart
 
+
 from time import time
 
-import src.Warnings_to_ignore
 import yaml
 
 
@@ -27,6 +26,9 @@
 
 with open("./src/config/news_config.yaml", "r") as f:
     news_config = yaml.safe_load(f)
+
+with open("./src/config/network_fees.yaml", "r") as f:
+    network_fees_config = yaml.safe_load(f)
 
 filter_component = FilterComponent()
 technical_indicators = TechnicalIndicators()
@@ -35,7 +37,7 @@
 app_layout = AppLayout(filter_component, technical_indicators)
 app.layout = app_layout.generate_layout()
 start_time = time()
-data_manager = DataManager(exchange_config)
+data_manager = DataManager(exchange_config, network_fees_config)
 end_time = time()
 
 print(f"finished querying data: {end_time-start_time}")
@@ -74,6 +76,7 @@
         State("currency-selector", "style"),
         State("indicator-selector", "style"),
         State("arbitrage-selector", "style"),
+        Input("arbitrage-selector", "value"),
     ],
 )
 def render_tab_content(
@@ -84,6 +87,7 @@
     currency_filter_style,
     indicator_filter_style,
     arbitrage_filter_style,
+    arbitrage_filter_value,
 ):
     if active_tab == "tab-1":
         grid_style["display"] = "flex"
@@ -95,8 +99,12 @@
     elif active_tab == "tab-2":
         grid_style["display"] = "none"
         arbitrage_style["display"] = "flex"
-        exchange_filter_style["display"] = "none"
-        currency_filter_style["display"] = "block"
+        if arbitrage_filter_value == "triangular":
+            exchange_filter_style["display"] = "block"
+            currency_filter_style["display"] = "none"
+        else:
+            exchange_filter_style["display"] = "none"
+            currency_filter_style["display"] = "block"
         indicator_filter_style["display"] = "none"
         arbitrage_filter_style["display"] = "block"
     return (
@@ -142,12 +150,12 @@
         Input("indicator-selector", "value"),
     ],
 )
-def update_live_price_chart(currency, exchange, n_intervals, indicator):
+def update_live_price_chart(currency, exchange_name, n_intervals, indicator):
     # print(currency, exchange)
-    if not (currency or exchange):
-        return {}
-
-    prices = data_manager.get_live_prices(exchange, currency)
+    if not (currency or exchange_name):
+        return {}
+
+    prices = data_manager.get_live_prices(exchange_name, currency)
     if not prices:
         return {}
 
@@ -170,26 +178,30 @@
     Output("arbitrage_main_view", "figure"),
     [
         Input("arbitrage-selector", "value"),
+        Input("exchange-selector", "value"),
         Input("currency-selector", "value"),
         Input("interval-component", "n_intervals"),
     ],
 )
-def update_main_arbitrage_chart(arbitrage, currency, n_intervals):
+def update_main_arbitrage_chart(arbitrage, exchange, currency, n_intervals):
     if not currency:
         return {}
 
     if arbitrage == "simple":
         prices = data_manager.get_live_prices_for_all_exchanges(currency)
-        fees = data_manager.get_fees_for_all_exchanges(currency)
-        # print("live prices", prices)
-        # print("fees", fees)
+
         if not prices:
             return {}
 
         return price_chart.create_line_charts(
             prices, mark_limit=20, title="Live Exchange Prices"
         )
+
     elif arbitrage == "triangular":
+        prices = data_manager.get_live_prices_for_all_exchanges(exchange)
+        currency_fees = data_manager.get_maker_taker_fees_for_all_exchanges(exchange)
+        exchange_fees = data_manager.get_withdrawal_deposit_fees_for_all_exchanges()
+
         return {}
     elif arbitrage == "statistical":
         return {}
@@ -198,26 +210,18 @@
 
 
 @app.callback(
-    Output("arbitrage_plots_container", "children"),
+    Output("arbitrage_instructions_container", "children"),
     [
         Input("arbitrage-selector", "value"),
+        Input("exchange-selector", "value"),
         Input("currency-selector", "value"),
         Input("interval-component", "n_intervals"),
     ],
 )
-def update_arbitrage_instructions(arbitrage, currency, n_intervals):
+def update_arbitrage_instructions(arbitrage, exchange, currency, n_intervals):
 
     if arbitrage == "simple":
         prices = data_manager.get_live_prices_for_all_exchanges(currency)
-<<<<<<< HEAD
-        fees = data_manager.get_fees_for_all_exchanges(currency)
-        if prices and fees:
-            arbitrage_handler.return_simple_arbitrage(prices, fees)
-
-        # print(arbitrage)
-        # print("live prices", prices)
-        # print("fees", fees)
-=======
         currency_fees = data_manager.get_maker_taker_fees_for_all_exchanges(currency)
         exchange_fees = data_manager.get_withdrawal_deposit_fees_for_all_exchanges()
         network_fees = data_manager.get_network_fees(currency)
@@ -237,7 +241,6 @@
             )
         pass
     #     get
->>>>>>> 7e74b6ce
 
     return {}
     # return plots
